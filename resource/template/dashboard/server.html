{{define "dashboard/server"}}
{{template "common/header" .}}
{{template "common/menu" .}}
<div class="nb-container">
    <div class="ui container">
        <div class="ui grid">
            <div class="right floated right aligned twelve wide column">
                <button class="ui right labeled nezha-primary-btn icon button" onclick="addOrEditServer()"><i
                        class="add icon"></i> {{tr "AddServer"}}
                </button>
                <button class="ui right labeled nezha-primary-btn icon button" onclick="forceUpdate()"><i
                        class="arrow alternate circle up outline icon"></i> {{tr "ForceUpdate"}}
                </button>
            </div>
        </div>
        <table class="ui very basic table">
            <thead>
                <tr>
                    <th><button onclick="checkAllServer()" class="ui mini nezha-primary-btn button">{{tr "SelectAll"}}</button></th>
                    <th>ID({{tr "DisplayIndex"}})</th>
                    <th>{{tr "Name"}}</th>
                    <th>{{tr "Tag"}}</th>
                    <th>IP</th>
                    <th>{{tr "VersionNumber"}}</th>
                    <th>{{tr "Secret"}}</th>
                    <th>{{tr "OneKeyInstall"}}</th>
                    <th>{{tr "Note"}}</th>
                    <th>{{tr "Administration"}}</th>
                </tr>
            </thead>
            <tbody>
                {{range $server := .Servers}}
                <tr>
                    <td><input type="checkbox" class="nezha-servers" value="{{$server.ID}}" /></td>
                    <td>{{$server.ID}}({{$server.DisplayIndex}})</td>
                    <td>{{$server.Name}}</td>
                    <td>{{$server.Tag}}</td>
                    <td>{{$server.Host.IP}}</td>
                    <td>{{$server.Host.Version}}</td>
                    <td>{{$server.Secret}}</td>
                    <td>
                        <button class="ui icon green mini button"
                            data-clipboard-text="{{if $.Conf.GRPCHost}}curl -L https://raw.githubusercontent.com/naiba/nezha/master/script/install.sh -o nezha.sh && chmod +x nezha.sh && sudo ./nezha.sh install_agent {{$.Conf.GRPCHost}} {{if $.Conf.ProxyGRPCPort}}{{$.Conf.ProxyGRPCPort}}{{else}}{{$.Conf.GRPCPort}}{{end}} {{$server.Secret}}{{if $.Conf.TLS}} --tls{{end}}{{else}}{{tr "NoDomainAlert"}}{{end}}"
                            data-tooltip="{{tr "ClickToCopyTheInstallationCommand"}}">
                            <i class="linux icon"></i>
                        </button>
<<<<<<< HEAD
                        <button class="ui icon mini button" data-tooltip="{{tr "NotSupportedYet"}}">
=======
                        <button class="ui icon green mini button"
                            data-clipboard-text="{{if $.Conf.GRPCHost}}set-ExecutionPolicy RemoteSigned;Invoke-WebRequest https://raw.githubusercontent.com/naiba/nezha/master/script/install.ps1 -OutFile C:\install.ps1;powershell.exe C:\install.ps1 {{$.Conf.GRPCHost}}:{{if $.Conf.ProxyGRPCPort}}{{$.Conf.ProxyGRPCPort}}{{else}}{{$.Conf.GRPCPort}}{{end}} {{$server.Secret}}{{if $.Conf.TLS}} --tls{{end}}{{else}}请先在设置页面配置 未接入CDN的面板服务器域名/IP{{end}}"
                            data-tooltip="点击复制安装命令">
>>>>>>> 41e1b60c
                            <i class="windows icon"></i>
                        </button>
                        <button class="ui icon mini button" data-tooltip="{{tr "NotSupportedYet"}}">
                            <i class="apple icon"></i>
                        </button>
                    </td>
                    <td style="word-break: break-word;">{{$server.Note}}</td>
                    <td>
                        <div class="ui mini icon buttons">
                            <button class="ui button" onclick="connectToServer({{$server.ID}})">
                                <i class="terminal icon"></i>
                            </button>
                            <button class="ui button" onclick="addOrEditServer({{$server.Marshal}})">
                                <i class="edit icon"></i>
                            </button>
                            <button class="ui button"
                                onclick="showConfirm('{{tr "DeleteServer"}}}','{{tr "ConfirmToDeleteThisServer"}}',deleteRequest,'/api/server/'+{{$server.ID}})">
                                <i class="trash alternate outline icon"></i>
                            </button>
                        </div>
                    </td>
                </tr>
                {{end}}
            </tbody>
        </table>
    </div>
</div>
{{template "component/server" .}}
{{template "common/footer" .}}
<script src="https://fastly.jsdelivr.net/npm/clipboard@2.0.8/dist/clipboard.min.js"></script>
<script>
    var clipboard = new ClipboardJS('.ui.icon.green.mini.button');
    const checkBoxList = document.querySelectorAll('tbody > tr > td > input.nezha-servers[type=checkbox]')
    function checkAllServer() {
        checkBoxList.forEach(cb => {
            cb.checked = true
        })
    }
    function forceUpdate() {
        const servers = []
        checkBoxList.forEach(cb => {
            if (cb.checked) {
                servers.push(parseInt(cb.value))
            }
        })
        if (servers.length == 0) {
            $.suiAlert({
                title: '{{tr "NoServerSelected"}}',
                description: '',
                type: 'warning',
                time: '2',
                position: 'top-center',
            });
            return
        }
        $.post('/api/force-update', JSON.stringify(servers))
            .then((resp) => {
                if (resp.code == 200) {
                    $.suiAlert({
                        title: '{{tr "ExecutionResults"}}',
                        description: resp.message,
                        type: 'success',
                        time: '3',
                        position: 'top-center',
                    });
                } else {
                    $.suiAlert({
                        title: '',
                        description: resp.message,
                        type: 'error',
                        time: '3',
                        position: 'top-center',
                    });
                }
            }).catch(err => {
                $.suiAlert({
                    title: '',
                    description: err,
                    type: 'error',
                    time: '3',
                    position: 'top-center',
                });
            })
    }
</script>
{{end}}<|MERGE_RESOLUTION|>--- conflicted
+++ resolved
@@ -44,13 +44,10 @@
                             data-tooltip="{{tr "ClickToCopyTheInstallationCommand"}}">
                             <i class="linux icon"></i>
                         </button>
-<<<<<<< HEAD
                         <button class="ui icon mini button" data-tooltip="{{tr "NotSupportedYet"}}">
-=======
                         <button class="ui icon green mini button"
-                            data-clipboard-text="{{if $.Conf.GRPCHost}}set-ExecutionPolicy RemoteSigned;Invoke-WebRequest https://raw.githubusercontent.com/naiba/nezha/master/script/install.ps1 -OutFile C:\install.ps1;powershell.exe C:\install.ps1 {{$.Conf.GRPCHost}}:{{if $.Conf.ProxyGRPCPort}}{{$.Conf.ProxyGRPCPort}}{{else}}{{$.Conf.GRPCPort}}{{end}} {{$server.Secret}}{{if $.Conf.TLS}} --tls{{end}}{{else}}请先在设置页面配置 未接入CDN的面板服务器域名/IP{{end}}"
-                            data-tooltip="点击复制安装命令">
->>>>>>> 41e1b60c
+                            data-clipboard-text="{{if $.Conf.GRPCHost}}set-ExecutionPolicy RemoteSigned;Invoke-WebRequest https://raw.githubusercontent.com/naiba/nezha/master/script/install.ps1 -OutFile C:\install.ps1;powershell.exe C:\install.ps1 {{$.Conf.GRPCHost}}:{{if $.Conf.ProxyGRPCPort}}{{$.Conf.ProxyGRPCPort}}{{else}}{{$.Conf.GRPCPort}}{{end}} {{$server.Secret}}{{if $.Conf.TLS}} --tls{{end}}{{else}}{{tr "NoDomainAlert"}}{{end}}"
+                            data-tooltip="{{tr "ClickToCopyTheInstallationCommand"}}">
                             <i class="windows icon"></i>
                         </button>
                         <button class="ui icon mini button" data-tooltip="{{tr "NotSupportedYet"}}">
